--- conflicted
+++ resolved
@@ -425,65 +425,6 @@
     }
 }
 
-<<<<<<< HEAD
-/************************************
- * libretro implementation
- ************************************/
-
-static struct retro_system_av_info g_av_info;
-
-void retro_get_system_info(struct retro_system_info *info)
-{
-   info->library_name = "Genesis Plus GX";
-   info->library_version = "v1.7.4";
-   info->valid_extensions = "md|smd|bin|cue|gen|iso|sms|gg|sg";
-   info->block_extract = false;
-   info->need_fullpath = true;
-}
-
-void retro_get_system_av_info(struct retro_system_av_info *info)
-{
-   *info = g_av_info;
-}
-
-void retro_set_controller_port_device(unsigned port, unsigned device)
-{
-   (void)port;
-   (void)device;
-}
-
-size_t retro_serialize_size(void) { return STATE_SIZE; }
-
-bool retro_serialize(void *data, size_t size)
-{ 
-   if (size != STATE_SIZE)
-      return FALSE;
-
-   state_save(data);
-
-   return TRUE;
-}
-
-bool retro_unserialize(const void *data, size_t size)
-{
-   if (size != STATE_SIZE)
-      return FALSE;
-
-   state_load((uint8_t*)data);
-
-   return TRUE;
-}
-
-void retro_cheat_reset(void) {}
-void retro_cheat_set(unsigned index, bool enabled, const char *code)
-{
-   (void)index;
-   (void)enabled;
-   (void)code;
-}
-
-=======
->>>>>>> 58c6506a
 static void extract_directory(char *buf, const char *path, size_t size)
 {
    char *base;
@@ -943,19 +884,8 @@
    fprintf(stderr, "Mega CD NTSC-J BRAM is located at: %s\n", CD_BRAM_JP);
    fprintf(stderr, "Mega CD RAM CART is located at: %s\n", CART_BRAM);
 
-<<<<<<< HEAD
-   snprintf(DEFAULT_PATH, sizeof(DEFAULT_PATH), "%s", g_rom_dir);
-
-   config_default();
-   init_bitmap();
-
-   full_path = info->path;
-
-   if (!LoadFile((char *)full_path))
-=======
    check_variables();
    if (!load_rom((char *)info->path))
->>>>>>> 58c6506a
       return false;
 
    configure_controls();
